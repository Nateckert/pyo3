--- conflicted
+++ resolved
@@ -34,14 +34,10 @@
 
 The `#[pymodule]` procedural macro attribute takes care of exporting the initialization function of your module to Python. It can take as an argument the name of your module, which must be the name of the `.so` or `.pyd` file; the default is the Rust function's name.
 
-<<<<<<< HEAD
 If the name of the module (the default being the function name) does not match the name of the `.so` or `.pyd` file, you will get an import error in Python with the following message:
 `ImportError: dynamic module does not define module export function (PyInit_name_of_your_module)`
 
-To import the module, either copy the shared library as described in [Get Started](./get_started.md) or use a tool, e.g. `maturin develop` with [maturin](https://github.com/PyO3/maturin) or `python setup.py develop` with [setuptools-rust](https://github.com/PyO3/setuptools-rust).
-=======
 To import the module, either copy the shared library as described in [the README](https://github.com/PyO3/pyo3) or use a tool, e.g. `maturin develop` with [maturin](https://github.com/PyO3/maturin) or `python setup.py develop` with [setuptools-rust](https://github.com/PyO3/setuptools-rust).
->>>>>>> f19e39ab
 
 ## Documentation
 
